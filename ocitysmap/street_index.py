# -*- coding: utf-8; mode: Python -*-

import logging, traceback
import sys, os, tempfile, pgdb, re, math, cairo, locale
import ConfigParser
from coords import BoundingBox

import map_canvas, grid, utils

from draw_utils import enclose_in_frame

l = logging.getLogger('ocitysmap')

APPELLATIONS = [ u"Allée", u"Avenue", u"Boulevard", u"Carrefour", u"Chaussée",
                 u"Chemin", u"Cité", u"Clos", u"Côte", u"Cour", u"Cours", u"Degré",
                 u"Esplanade", u"Impasse", u"Liaison", u"Mail", u"Montée",
                 u"Passage", u"Place", u"Placette", u"Pont", u"Promenade", u"Quai",
                 u"Résidence", u"Rond-Point", u"Rang", u"Route", u"Rue", u"Ruelle",
                 u"Square", u"Traboule", u"Traverse", u"Venelle", u"Voie",
                 u"Rond-point" ]
DETERMINANTS = [ u" des", u" du", u" de la", u" de l'", u" de", u" d'", u"" ]

SPACE_REDUCE = re.compile(r"\s+")
PREFIX_REGEXP = re.compile(r"^(?P<prefix>(%s)(%s)?)\s?\b(?P<name>.*)" %
                           ("|".join(APPELLATIONS),
                            "|".join(DETERMINANTS)), re.IGNORECASE | re.UNICODE)
# for IndexPageGenerator._upper_unaccent_string
E_ACCENT = re.compile(ur"[éèêëẽ]", re.IGNORECASE | re.UNICODE)
I_ACCENT = re.compile(ur"[íìîïĩ]", re.IGNORECASE | re.UNICODE)
A_ACCENT = re.compile(ur"[áàâäã]", re.IGNORECASE | re.UNICODE)
O_ACCENT = re.compile(ur"[óòôöõ]", re.IGNORECASE | re.UNICODE)
U_ACCENT = re.compile(ur"[úùûüũ]", re.IGNORECASE | re.UNICODE)

class BaseOCitySMapError(Exception):
    """Base class for exceptions thrown by OCitySMap."""

class UnsufficientDataError(BaseOCitySMapError):
    """Not enough data in the OSM database to proceed."""

def _humanize_street_label(street):
    """Creates a street label usable in the street list adjacent to the map
    (like 'Bréhat (Allée des)' from the street definition tuple."""

    def unprefix_street(name):
        name = name.strip()
        name = SPACE_REDUCE.sub(" ", name)
        name = PREFIX_REGEXP.sub(r"\g<name> (\g<prefix>)", name)
        return name

    def couple_compare(x,y):
        a = y[0] - x[0]
        if a:
            return a
        return y[1] - x[1]

    def distance(a,b):
        return (b[0]-a[0])**2 + (b[1]-a[1])**2

    name = unprefix_street(street[0])
    squares = street[1]
    minx = min([x[0] for x in squares])
    maxx = max([x[0] for x in squares])
    miny = min([x[1] for x in squares])
    maxy = max([x[1] for x in squares])
    if len(squares) == 1:
        label = (utils.gen_vertical_square_label(squares[0][0]) +
                 utils.gen_horizontal_square_label(squares[0][1]))
    elif minx == maxx:
        label = ('%s%s-%s' % (utils.gen_vertical_square_label(minx),
                              utils.gen_horizontal_square_label(miny),
                              utils.gen_horizontal_square_label(maxy)))
    elif miny == maxy:
        label = ('%s-%s%s' % (utils.gen_vertical_square_label(minx),
                              utils.gen_vertical_square_label(maxx),
                              utils.gen_horizontal_square_label(miny)))
    elif (maxx - minx + 1) * (maxy - miny + 1) == len(squares):
        label = ('%s-%s%s-%s' % (utils.gen_vertical_square_label(minx),
                                 utils.gen_vertical_square_label(maxx),
                                 utils.gen_horizontal_square_label(miny),
                                 utils.gen_horizontal_square_label(maxy)))
    else:
        squares_x_first = sorted(squares, couple_compare)
        squares_y_first = sorted(squares, lambda x,y: couple_compare(y,x))
        if (distance(squares_x_first[0], squares_x_first[-1]) >
            distance(squares_y_first[0], squares_y_first[-1])):
            first = squares_x_first[0]
            last = squares_x_first[-1]
        else:
            first = squares_y_first[0]
            last = squares_y_first[-1]

        label = '%s%s...%s%s' % (utils.gen_vertical_square_label(first[0]),
                                 utils.gen_horizontal_square_label(first[1]),
                                 utils.gen_vertical_square_label(last[0]),
                                 utils.gen_horizontal_square_label(last[1]))
    return (name, label)

class IndexPageGenerator:
    def __init__(self, streets):
        self.streets = streets

    def _get_font_parameters(self, cr, fontsize):
        cr.select_font_face("DejaVu", cairo.FONT_SLANT_NORMAL, cairo.FONT_WEIGHT_NORMAL)
        cr.set_font_size(fontsize * 1.2)
        heading_fascent, heading_fdescent, heading_fheight = cr.font_extents()[:3]

        cr.select_font_face("DejaVu", cairo.FONT_SLANT_NORMAL, cairo.FONT_WEIGHT_NORMAL)
        cr.set_font_size(fontsize)
        fascent, fdescent, fheight, fxadvance, fyadvance = cr.font_extents()

        em = cr.text_extents("m")[2]

        widths = map(lambda x: cr.text_extents(x[0])[2] + cr.text_extents(x[1])[2], self.streets)
        maxwidth = max(widths)
        colwidth = maxwidth + 3 * em

        return {
            'colwidth' : colwidth,
            'heading_fascent' : heading_fascent,
            'heading_fheight' : heading_fheight,
            'fheight' : fheight,
            'em' : em,
            }

    def _upper_unaccent_string(self, s):
        s = E_ACCENT.sub("e", s)
        s = I_ACCENT.sub("i", s)
        s = A_ACCENT.sub("a", s)
        s = O_ACCENT.sub("o", s)
        s = U_ACCENT.sub("u", s)
        return s.upper()

    def _equal_without_accent(self, a, b):
        return self._upper_unaccent_string(a) == self._upper_unaccent_string(b)

    def _fits_in_page(self, cr, paperwidth, paperheight, fontsize):
        fp = self._get_font_parameters(cr, fontsize)

        prevletter = u''
        heading_letter_count = 0
        for street in self.streets:
            if not self._equal_without_accent(street[0][0], prevletter):
                heading_letter_count += 1
                prevletter = street[0][0]

        colheight = len(self.streets) * fp['fheight'] + heading_letter_count * fp['heading_fheight']

        paperncols = math.floor(paperwidth / fp['colwidth'])
        if paperncols == 0:
            return False
        # Add a small space before/after each column
        colheight += paperncols * fp['fheight']
        colheight /= paperncols
        return colheight < paperheight

    def _compute_font_size(self, cr, paperwidth, paperheight):
        minfontsize = 6
        maxfontsize = 128

        if not self._fits_in_page(cr, paperwidth, paperheight, minfontsize):
            print "Index does not fit even with font size %d" % minfontsize
            sys.exit(1)

        while maxfontsize - minfontsize != 1:
            meanfontsize = int((maxfontsize + minfontsize) / 2)
            if self._fits_in_page(cr, paperwidth, paperheight, meanfontsize):
                minfontsize = meanfontsize
            else:
                maxfontsize = meanfontsize

        return minfontsize

    def render(self, cr, paperwidth, paperheight):
        cr.set_source_rgb(1, 1, 1)
        cr.paint()
        cr.set_source_rgb(0.0, 0.0, 0.0)

        fontsize = self._compute_font_size(cr, paperwidth, paperheight)

        fp = self._get_font_parameters(cr, fontsize)
        heading_fheight = fp['heading_fheight']
        heading_fascent = fp['heading_fascent']
        fheight = fp['fheight']
        colwidth = fp['colwidth']
        em = fp['em']

        remaining = paperwidth % colwidth
        colwidth += (remaining / int(paperwidth / colwidth))

        y = 0
        x = em
        prevletter = u''
        for street in self.streets:
            # Letter label
            firstletter = street[0][0]
            if not self._equal_without_accent(firstletter, prevletter):
                # Make sure we have no orphelin heading letter label at the
                # end of a column
                if y + heading_fheight + fheight > paperheight:
                    y = 0
                    x += colwidth
                # Reserve height for the heading letter label
                y += heading_fheight

                cr.set_source_rgb(0.9, 0.9, 0.9)
                cr.rectangle(x, y - heading_fascent, colwidth - em, heading_fheight)
                cr.fill()

                cr.set_source_rgb(0, 0, 0)

                # Draw the heading letter label
                cr.select_font_face("DejaVu", cairo.FONT_SLANT_NORMAL, cairo.FONT_WEIGHT_NORMAL)
                cr.set_font_size(fontsize * 1.2)
                w = cr.text_extents(firstletter)[2]
                indent = (colwidth - 2 * em - w) / 2
                cr.move_to(x + indent, y)
                cr.show_text(firstletter)
                prevletter = firstletter

            # Reserve height for the street
            y += fheight
            cr.select_font_face("DejaVu", cairo.FONT_SLANT_NORMAL, cairo.FONT_WEIGHT_NORMAL)
            cr.set_font_size(fontsize)
            # Compute length of the dashed line between the street name and
            # the squares label
            street_name_width = cr.text_extents(street[0])[4]
            squares_label_width = cr.text_extents(street[1])[2]
            line_width = colwidth - street_name_width - squares_label_width - 2 * em
            # Draw street name
            cr.move_to(x, y)
            cr.show_text(street[0])
            # Draw dashed line
            strokewidth = max(fontsize / 12, 1)
            cr.set_line_width(strokewidth)
            cr.set_dash([ strokewidth, strokewidth * 2 ])
            cr.move_to(x + street_name_width + em / 2, y - 0.1 * em)
            cr.rel_line_to(line_width, 0)
            cr.stroke()
            # Draw squares label
            cr.move_to(x + colwidth - em - squares_label_width, y)
            cr.show_text(street[1])
            if y + fheight > paperheight:
                y = 0
                x += colwidth

class OCitySMap:
    def __init__(self, city_name=None, boundingbox=None):
        """Creates a new OCitySMap renderer instance for the given city.

        Args:
            city_name (string): The name of the city we're created the map of.
            boundingbox (BoundingBox): An optional BoundingBox object defining
                the city's bounding box. If not given, OCitySMap will try to
                guess the bounding box from the OSM data. An UnsufficientDataError
                exception will be raised in the bounding box can't be guessed.
        """
        assert bool(city_name) ^ bool(boundingbox)
        (self.city_name, self.boundingbox) = (city_name, boundingbox)

        if self.city_name:
            l.info('OCitySMap renderer for %s.' % self.city_name)
        else:
            l.info('OCitySMap renderer for %s.' % self.boundingbox)
               
        l.info('Reading config file.')
        self.parser = ConfigParser.RawConfigParser()
        if not self.parser.read(['/etc/ocitysmap.conf',
                                      os.getenv('HOME') + '/.ocitysmap.conf']):
            raise IOError, 'Failed to load the config file'
        datasource = dict(self.parser.items('datasource'))

        db = pgdb.connect('Notre Base', datasource['user'],
                          datasource['password'], datasource['host'],
                          datasource['dbname'])
                                                                 
        if not self.boundingbox:
            self.boundingbox = self.find_bounding_box(db, self.city_name)

        self.griddesc = grid.GridDescriptor(self.boundingbox, db)

<<<<<<< HEAD
        self.streets = self.get_streets(db, self.city_name)
=======
        self.streets = self.get_streets(db, self.name)
        self.contour = self.get_city_contour(db, self.name)
>>>>>>> 94a31daa

        l.info('City bounding box is %s.' % str(self.boundingbox))

    def find_bounding_box(self, db, name):
        """Find the bounding box of a city from its name.

        Args:
            db: connection to the database
            name (string): The city name.
        Returns a BoundingBox object describing the bounding box around
        the given city.
        """

        l.info('Looking for bounding box around %s...' % name)

        cursor = db.cursor()
        cursor.execute("""select st_astext(st_transform(st_envelope(way), 4002))
                          from planet_osm_line
                          where boundary='administrative' and
                                admin_level='8' and
                                name='%s';""" % name)
        bbox_str = cursor.fetchall()
        if not bbox_str:
            raise UnsufficientDataError, "Not enough data to find city bounding box!"
        
        coords = [p.split(' ') for p in bbox_str[0][0][9:].split(',')]
        
        bbox = BoundingBox(coords[1][1], coords[1][0],
                           coords[3][1], coords[3][0])
        l.debug('found bbox %s' % bbox)
        return bbox

    _regexp_contour = re.compile('^POLYGON\(\((\S*) (\S*),\S* (\S*),(\S*) \S*,\S* \S*,\S* \S*\),\(([^)]*)\)\)$')

    def get_city_contour(self, db, city):
        cursor = db.cursor()
        cursor.execute("""select st_astext(st_transform(
                                    st_difference(st_envelope(way),
                                                  st_buildarea(way)), 4002))
                           from planet_osm_line
                           where boundary='administrative'
                                 and admin_level='8' and name='%s';""" % city)
        sl = cursor.fetchall()
        cell00 = sl[0][0].strip()
        if not cell00: return None

        # Parse the answer, in order to add a margin around the area
        print "ORIG", cell00
        prev_locale = locale.getlocale(locale.LC_ALL)
        locale.setlocale(locale.LC_ALL, "C")
        try:
            matches = self._regexp_contour.match(cell00)
            ymin, xmin, xmax, ymax, inside = matches.groups()
            xmin, ymin, ymax, xmax = map(float, (xmin, ymin, ymax, xmax))
            xmin -= 1. ; xmax += 1.
            ymin -= 1. ; ymax += 1.
            return "POLYGON((%f %f, %f %f, %f %f, %f %f, %f %f),(%s))" \
                % (ymin, xmin, ymin, xmax, ymax, xmax, ymax, xmin, ymin, xmin,
                   inside)
        finally:
            locale.setlocale(locale.LC_ALL, prev_locale)

    def get_streets(self, db, city):

        """Get the list of streets in the administrative area if city is
        defined or in the bounding box otherwise, and for each
        street, the list of squares that it intersects.

        Returns a list of the form [(street_name, [[0, 1], [1, 1]]),
                                    (street2_name, [[1, 2]])]
        """
        cursor = db.cursor()

        # We start by building a map_areas table that contains the
        # list of the squares used to divide the global city map. Each
        # entry of this table represent one of these square, with x, y
        # being the square identifiers, and geom being its
        # geographical geometry. This temporary table allows to
        # conveniently perform a joint with the planet_osm_line table,
        # so that getting the list of squares for a given set of
        # streets can be performed in a single query
        cursor.execute("drop table if exists map_areas")
        cursor.execute("create table map_areas (x integer, y integer)")
        cursor.execute("select addgeometrycolumn('map_areas', 'geom', 4002, 'POLYGON', 2)")
        for i in xrange(0, int(math.ceil(self.griddesc.width_square_count))):
            for j in xrange(0, int(math.ceil(self.griddesc.height_square_count))):
                lon1 = (self.boundingbox.get_top_left()[1] +
                        i * self.griddesc.width_square_angle)
                lon2 = (self.boundingbox.get_top_left()[1] +
                        (i + 1) * self.griddesc.width_square_angle)
                lat1 = (self.boundingbox.get_top_left()[0] -
                        j * self.griddesc.height_square_angle)
                lat2 = (self.boundingbox.get_top_left()[0] -
                        (j + 1) * self.griddesc.height_square_angle)
                poly = ("POLYGON((%f %f, %f %f, %f %f, %f %f, %f %f))" %
                        (lon1, lat1, lon1, lat2, lon2,
                         lat2, lon2, lat1, lon1, lat1))
                cursor.execute("""insert into map_areas (x, y, geom)
                                  values (%d, %d, st_geomfromtext('%s', 4002))""" %
                               (i, j, poly))

        # Create a view that associates the name of a city with the
        # area covering it. As of today, only parts of the french
        # cities have these administrative boundaries available in
        # OSM. When available, this boundary is used to filter out the
        # streets that are not inside the selected city but still in
        # the bounding box rendered on the map. So these streets will
        # be shown but not listed in the street index.
        cursor.execute("""create or replace view cities_area
                          as select name as city, st_buildarea(way) as area
                          from planet_osm_line
                          where boundary='administrative' and admin_level='8';""")
        db.commit()

        # The inner select query creates the list of (street, square)
        # for all the squares in the temporary map_areas table. The
        # left_join + the test on cities_area is used to filter out
        # the streets outside the city administrative boundaries. The
        # outer select builds an easy to parse list of the squares for
        # each street. A typical result entry is:
        #  [ "Rue du Moulin", "0,1;1,2;1,3" ]
        cursor.execute("""select name, textcat_all(x || ',' || y || ';')
                          from (select distinct name, x, y
                                from planet_osm_line
                                join map_areas
                                on st_intersects(way, st_transform(geom, 900913))
                                left join cities_area on city='%s'
                                where trim(name) != '' and highway is not null
                                and case when cities_area.area is null
                                then
                                  true
                                else
                                  st_intersects(way, cities_area.area)
                                end)
                          as foo
                          group by name
                          order by name;""" % city)

        sl = cursor.fetchall()

        # We transform the string representing the squares list into a
        # Python list
        sl = [( unicode(street[0].decode("utf-8")),
                [ map(int, x.split(',')) for x in street[1].split(';')[:-1] ] )
              for street in sl]

        # Street prefixes are postfixed, a human readable label is
        # built to represent the list of squares, and the list is
        # alphabetically-sorted.
        prev_locale = locale.getlocale(locale.LC_COLLATE)
        locale.setlocale(locale.LC_COLLATE, "fr_FR.UTF-8")
        try:
            sl = sorted(map(_humanize_street_label, sl),
                        lambda x, y: locale.strcoll(x[0].lower(), y[0].lower()))
        finally:
            locale.setlocale(locale.LC_COLLATE, prev_locale)

        return sl


    def _render_one_prefix(self, title, output_prefix, format, paperwidth, paperheight):
        format = format.lower()
        outfile = "%s_index.%s" % (output_prefix, format)
        l.debug("rendering " + outfile + "...")

        generator = IndexPageGenerator(self.streets)
        if format == 'png' or format == 'png24':
            surface = cairo.ImageSurface(cairo.FORMAT_RGB24,
                                         paperwidth + 400, paperheight + 400)
            enclose_in_frame(lambda ctx: generator.render(ctx, paperwidth, paperheight),
                      paperwidth, paperheight,
                      title, surface,
                      paperwidth + 400, paperheight + 400, 200)
            surface.write_to_png(outfile)
            surface.finish()
        elif format == 'svg':
            surface = cairo.SVGSurface(outfile, paperwidth + 400, paperheight + 400)
            enclose_in_frame(lambda ctx: generator.render(ctx, paperwidth, paperheight),
                      paperwidth, paperheight,
                      title, surface,
                      paperwidth + 400, paperheight + 400, 200)
            surface.finish()
        elif format == 'pdf':
            surface = cairo.PDFSurface(outfile, paperwidth + 400, paperheight + 400)
            enclose_in_frame(lambda ctx: generator.render(ctx, paperwidth, paperheight),
                      paperwidth, paperheight,
                      title, surface,
                      paperwidth + 400, paperheight + 400, 200)
            surface.finish()
        elif format == 'ps':
            surface = cairo.PSSurface(outfile, paperwidth + 400, paperheight + 400)
            enclose_in_frame(lambda ctx: generator.render(ctx, paperwidth, paperheight),
                      paperwidth, paperheight,
                      title, surface,
                      paperwidth + 400, paperheight + 400, 200)
            surface.finish()
        else:
            raise ValueError

    def render_index(self, title, output_prefix, output_format, paperwidth, paperheight):
        for f in output_format:
            self._render_one_prefix(title, output_prefix, f, paperwidth, paperheight)

    def render_into_files(self, title,
                          out_prefix, out_formats,
                          zoom_factor):
        """
        Render the current boundingbox into the destination files.
        @param title (string/None) title of the map, or None: no frame
        @param out_prefix (string) prefix to use for generated files
        @param out_formats (iterable of strings) format of image files
        to generate
        @param zoom_factor None, a tuple (pixels_x, pixel_y) or
        'zoom:X' with X an integer [1..18]
        returns the MApnik map object used to render the map
        """
        # Create a temporary dir for the shapefiles and call _render_into_files

        osm_map_file = self.parser.get('mapnik', 'map')
        if not os.path.exists(osm_map_file):
            raise IOError, 'Invalid path to the osm.xml file (%s)' % osm_map_file

        tmpdir = tempfile.mkdtemp(prefix='ocitysmap')
        l.debug('rendering tmp dir: %s' % tmpdir)
        try:
            return self._render_into_files(tmpdir, osm_map_file,
                                           title,
                                           out_prefix, out_formats,
                                           zoom_factor)
        finally:
            for root, dirs, files in os.walk(tmpdir, topdown=False):
                for name in files:
                    os.remove(os.path.join(root, name))
                for name in dirs:
                    os.rmdir(os.path.join(root, name))
            os.rmdir(tmpdir)

    def _render_into_files(self, tmpdir,
                           osm_map_file, title, out_prefix, out_formats,
                           zoom_factor):
        # Does the real job of rendering the map
        GRID_COLOR = '#8BB381'
        l.debug('rendering from %s to %s.%s...' % (osm_map_file,
                                                   out_prefix,
                                                   out_formats))
        bbox = self.boundingbox.create_expanded(self.griddesc.height_square_angle/2.,
                                                self.griddesc.width_square_angle/2.)
        l.debug('bbox is: %s' % bbox)
        city = map_canvas.MapCanvas(osm_map_file, bbox, zoom_factor)
        l.debug('adding labels...')

        # Add the greyed-out area
        if self.contour is not None:
            path_contour = os.path.join(tmpdir, 'contour.shp')
            map_canvas.create_shapefile_polygon_from_wkt(path_contour,
                                                         self.contour)
            city.add_shapefile(path_contour, str_color = 'black', alpha = .1)

        # Determine font size, depending on the zoom factor
        half_km_in_pixels = city.one_meter_in_pixels * 500.
        l.debug('500m = %f pixels' % half_km_in_pixels)
        if half_km_in_pixels < 10:
            font_size  = 6
            line_width = 1
        elif half_km_in_pixels < 25:
            font_size = 10
            line_width = 1
        elif half_km_in_pixels < 50:
            font_size = 20
            line_width = 2
        elif half_km_in_pixels < 100:
            font_size = 40
            line_width = 3
        elif half_km_in_pixels < 150:
            font_size = 65
            line_width = 4
        elif half_km_in_pixels < 200:
            font_size = 80
            line_width = 5
        elif half_km_in_pixels < 400:
            font_size = 120
            line_width = 6
        else:
            font_size = 200
            line_width = 7

        # Add the grid
        g = self.griddesc.generate_shape_file(os.path.join(tmpdir,
                                                           'grid.shp'), bbox)
        city.add_shapefile(g.get_filepath(), GRID_COLOR, .6, line_width)

        # Add the labels
        for idx, label in enumerate(self.griddesc.vertical_labels):
            x = self.griddesc.vertical_lines[idx] \
                + self.griddesc.width_square_angle/2.
            y = self.griddesc.horizontal_lines[0] \
                + self.griddesc.height_square_angle/4.
            city.add_label(x, y, label,
                           str_color = GRID_COLOR,
                           alpha = .7,
                           font_size = font_size,
                           font_family = "DejaVu Sans Bold")
        for idx, label in enumerate(self.griddesc.horizontal_labels):
            x = self.griddesc.vertical_lines[0] \
                - self.griddesc.width_square_angle/4.
            y = self.griddesc.horizontal_lines[idx] \
                - self.griddesc.height_square_angle/2.
            city.add_label(x, y, label,
                           str_color = GRID_COLOR,
                           alpha = .7,
                           font_size = font_size,
                           font_family = "DejaVu Sans Bold")

        # Add the scale
        s, lat, lg \
            = self.griddesc.generate_scale_shape_file(os.path.join(tmpdir,
                                                                   'scale.shp'),
                                                      bbox.get_bottom_right()[0])
        city.add_shapefile(s.get_filepath(), 'black', .9, 1)

        city.add_label(lg, lat, "500m", font_size = 16, str_color = 'black')

        # Rendering...
        l.debug('rendering map...')
        _map = city.render_map()
        for fmt in out_formats:
            l.debug('saving %s...' % fmt)
            try:
                city.save_map("%s.%s" % (out_prefix, fmt),
                              title,
                              file_type = fmt)
            except:
                print >>sys.stderr, \
                    "Error while rendering %s:" % (fmt)
                traceback.print_exc()
                # Not fatal !

        return _map<|MERGE_RESOLUTION|>--- conflicted
+++ resolved
@@ -278,12 +278,8 @@
 
         self.griddesc = grid.GridDescriptor(self.boundingbox, db)
 
-<<<<<<< HEAD
         self.streets = self.get_streets(db, self.city_name)
-=======
-        self.streets = self.get_streets(db, self.name)
-        self.contour = self.get_city_contour(db, self.name)
->>>>>>> 94a31daa
+        self.contour = self.get_city_contour(db, self.city_name)
 
         l.info('City bounding box is %s.' % str(self.boundingbox))
 
